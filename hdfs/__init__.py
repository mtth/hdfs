--- conflicted
+++ resolved
@@ -9,11 +9,7 @@
 import logging as lg
 
 
-<<<<<<< HEAD
-__version__ = '2.5.6'
-=======
-__version__ = '2.5.3'
->>>>>>> e0ffecd7
+__version__ = '2.5.7'
 __license__ = 'MIT'
 
 
