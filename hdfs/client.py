#!/usr/bin/env python
# encoding: utf-8

"""HDFS clients."""

from .util import Config, HdfsError, InstanceLogger, temppath
from getpass import getuser
from itertools import repeat
from multiprocessing.pool import ThreadPool
from random import sample
from shutil import move
import logging as lg
import os
import os.path as osp
import posixpath
import re
import requests as rq
import time


_logger = lg.getLogger(__name__)


def _on_error(response):
  """Callback when an API response has a non 2XX status code.

  :param response: Response.

  """
  if response.status_code == 401:
    raise HdfsError('Authentication failure. Check your credentials.')
  try:
    # Cf. http://hadoop.apache.org/docs/r1.0.4/webhdfs.html#Error+Responses
    message = response.json()['RemoteException']['message']
  except ValueError:
    # No clear one thing to display, display entire message content
    message = response.content
  raise HdfsError(message)


class _Request(object):

  """Class to define API requests.

  :param verb: HTTP verb (`'GET'`, `'PUT'`, etc.).
  :param kwargs: Keyword arguments passed to the request handler.

  """

  webhdfs_prefix = '/webhdfs/v1'
  doc_url = 'http://hadoop.apache.org/docs/r1.0.4/webhdfs.html'

  def __init__(self, verb, **kwargs):
    self.kwargs = kwargs
    try:
      self.handler = getattr(rq, verb.lower())
    except AttributeError:
      raise HdfsError('Invalid HTTP verb %r.', verb)

  def __call__(self):
    pass # make pylint happy

  def to_method(self, operation):
    """Returns method associated with request to attach to client.

    :param operation: operation name.

    This is called inside the metaclass to switch :class:`_Request` objects
    with the method they represent.

    """
    def api_handler(client, path, data=None, **params):
      """Wrapper function."""
      url = '%s%s%s' % (
        client.url,
        self.webhdfs_prefix,
        client.resolve(path),
      )
      params['op'] = operation
      for key, value in client._params.items():
        params.setdefault(key, value)
      response = self.handler(
        url=url,
        auth=client._auth,
        data=data,
        params=params,
        **self.kwargs
      )
      if not response: # non 2XX status code
        client._logger.warning(
          '[%s] %s:\n%s', response.status_code,
          response.request.path_url, response.text
        )
        return _on_error(response)
      else:
        client._logger.debug(
          '[%s] %s', response.status_code, response.request.path_url
        )
        return response
    api_handler.__name__ = '%s_handler' % (operation.lower(), )
    api_handler.__doc__ = 'Cf. %s#%s' % (self.doc_url, operation)
    return api_handler


class _ClientType(type):

  """Metaclass that enables short and dry request definitions.

  This metaclass transforms any :class:`_Request` instances into their
  corresponding API handlers. Note that the operation used is determined
  directly from the name of the attribute (trimming numbers and underscores and
  uppercasing it).

  """

  pattern = re.compile(r'_|\d')

  def __new__(mcs, name, bases, attrs):
    for key, value in attrs.items():
      if isinstance(value, _Request):
        attrs[key] = value.to_method(mcs.pattern.sub('', key).upper())
    client = super(_ClientType, mcs).__new__(mcs, name, bases, attrs)
    client.__registry__[client.__name__] = client
    return client


class Client(object):

  """Base HDFS web client.

  :param url: Hostname or IP address of HDFS namenode, prefixed with protocol,
    followed by WebHDFS port on namenode
  :param auth: Authentication mechanism (forwarded to the request handler).
  :param params: Extra parameters forwarded with every request. Useful for
    custom authentication. Parameters specified in the request handler will
    override these defaults.
  :param proxy: User to proxy as.
  :param root: Root path. Used to allow relative path parameters.

  In general, this client should only be used when its subclasses (e.g.
  :class:`InsecureClient`, :class:`~TokenClient`, :class:`~KerberosClient`) do
  not provide enough flexibility.

  """

  __metaclass__ = _ClientType
  __registry__ = {}

  def __init__(self, url, root=None, auth=None, params=None, proxy=None):
    self._logger = InstanceLogger(self, _logger)
    self._class_name = self.__class__.__name__ # cache this
    self.url = url
    self.root = root
    self._auth = auth
    self._params = params or {}
    if proxy:
      self._params['doas'] = proxy

  def __repr__(self):
    return '<%s(url=%s, root=%s)>' % (self._class_name, self.url, self.root)

  # Raw API endpoints

  _append = _Request('PUT') # doesn't allow for streaming
  _append_1 = _Request('POST', allow_redirects=False) # cf. `read`
  _create = _Request('PUT') # doesn't allow for streaming
  _create_1 = _Request('PUT', allow_redirects=False) # cf. `write`
  _delete = _Request('DELETE')
  _get_content_summary = _Request('GET')
  _get_file_checksum = _Request('GET')
  _get_file_status = _Request('GET')
  _get_home_directory = _Request('GET')
  _list_status = _Request('GET')
  _mkdirs = _Request('PUT')
  _open = _Request('GET', stream=True)
  _rename = _Request('PUT')
  _set_owner = _Request('PUT')
  _set_permission = _Request('PUT')
  _set_replication = _Request('PUT')
  _set_times = _Request('PUT')

  # Exposed endpoints

  def resolve(self, hdfs_path):
    """Return absolute, normalized path, with special markers expanded.

    :param hdfs_path: Remote path.

    Currently supported markers:

    * `'#LATEST'`: this marker gets expanded to the most recently updated file
      or folder. They can be combined using the `'{N}'` suffix. For example,
      `'foo/#LATEST{2}'` is equivalent to `'foo/#LATEST/#LATEST'`.

    """
    path = hdfs_path
    if not (osp.isabs(path) or self.root and osp.isabs(self.root)):
      raise HdfsError('Path %r is relative but no absolute root found.', path)
    path = osp.normpath(osp.join(self.root, path))

    def expand_latest(match):
      """Substitute #LATEST marker."""
      prefix = match.string[:match.start()]
      suffix = ''
      n = match.group(1) # n as in {N} syntax
      for _ in repeat(None, int(n) if n else 1):
        statuses = self._list_status(osp.join(prefix, suffix)).json()
        candidates = sorted([
          (-status['modificationTime'], status['pathSuffix'])
          for status in statuses['FileStatuses']['FileStatus']
        ])
        if not candidates:
          raise HdfsError('Cannot expand #LATEST. %r is empty.', prefix)
        elif len(candidates) == 1 and candidates[0][1] == '':
          raise HdfsError('Cannot expand #LATEST. %r is a file.', prefix)
        suffix = osp.join(suffix, candidates[0][1])
      return os.sep + suffix

    path = re.sub(r'/?#LATEST(?:{(\d+)})?(?=/|$)', expand_latest, path)
    # #LATEST expansion (could cache the pattern, but not worth it)

    self._logger.debug('Resolved path %s to %s.', hdfs_path, path)
    return path

  def content(self, hdfs_path):
    """Get content summary for a file or folder on HDFS.

    :param hdfs_path: Remote path.

    This method returns a JSON ContentSummary_ object if `hdfs_path` exists and
    raises :class:`HdfsError` otherwise.

    .. _ContentSummary: CS_
    .. _CS: http://hadoop.apache.org/docs/r1.0.4/webhdfs.html#ContentSummary

    """
    self._logger.info('Fetching content summary for %s.', hdfs_path)
    return self._get_content_summary(hdfs_path).json()['ContentSummary']

  def status(self, hdfs_path):
    """Get status for a file or folder on HDFS.

    :param hdfs_path: Remote path.

    This method returns a JSON FileStatus_ object if `hdfs_path` exists and
    raises :class:`HdfsError` otherwise.

    .. _FileStatus: FS_
    .. _FS: http://hadoop.apache.org/docs/r1.0.4/webhdfs.html#FileStatus

    """
    self._logger.info('Fetching status for %s.', hdfs_path)
    return self._get_file_status(hdfs_path).json()['FileStatus']

  def parts(self, hdfs_path, parts=None):
    """Returns a dictionary of part-files corresponding to a path.

    :param hdfs_path: Remote path. If it points to a non partitioned file,
      a dictionary with only element that path is returned. This makes it
      easier to handle these two cases.
    :param parts: List of part-files numbers or total number of part-files to
      select. If a number, that many partitions will be chosen at random. By
      default all part-files are returned. If `parts` is a list and one of the
      parts is not found or too many samples are demanded, an
      :class:`~hdfs.util.HdfsError` is raised.

    """
    self._logger.debug('Fetching parts for %s.', hdfs_path)
    status = self.status(hdfs_path)
    if status['type'] == 'FILE':
      if parts and parts != 1 and parts != [0]:
        raise HdfsError('%r is not partitioned.', hdfs_path)
      return {hdfs_path: status}
    else:
      pattern = re.compile(r'^part-(?:(?:m|r)-|)(\d+)[^/]*$')
      matches = (
        (path, pattern.match(status['pathSuffix']), status)
        for path, status in self.walk(hdfs_path, depth=1)
      )
      part_files = dict(
        (int(match.group(1)), (path, status))
        for path, match, status in matches
        if match
      )
      self._logger.debug(
        'Found %s parts for %s: %s.', len(part_files), hdfs_path,
        ', '.join(t[0] for t in sorted(part_files.values()))
      )
      if parts:
        if isinstance(parts, int):
          self._logger.debug('Choosing %s parts randomly.', parts)
          if parts > len(part_files):
            raise HdfsError('Not enough part-files in %r.', hdfs_path)
          parts = sample(part_files, parts)
        try:
          paths = dict(part_files[p] for p in parts)
        except KeyError as err:
          raise HdfsError('No part-file %r in %r.', err.args[0], hdfs_path)
        self._logger.info(
          'Returning %s of %s parts for %s: %s.', len(paths), len(part_files),
          hdfs_path, ', '.join(sorted(paths))
        )
      else:
        paths = dict(part_files.values())
        self._logger.info(
          'Returning all %s parts for %s: %s.', len(paths), hdfs_path,
          ', '.join(sorted(paths))
        )
      return paths

  def write(self, hdfs_path, data, overwrite=False, permission=None,
    blocksize=None, replication=None, buffersize=None):
    """Create a file on HDFS.

    :param hdfs_path: Path where to create file. The necessary directories will
      be created appropriately.
    :param data: Contents of file to write. Can be a string, a generator or a
      file object. The last two options will allow streaming upload (i.e.
      without having to load the entire contents into memory).
    :param overwrite: Overwrite any existing file or directory.
    :param permissions: Octal permissions to set on the newly created file.
      Leading zeros may be omitted.
    :param blocksize: Block size of the file.
    :param replication: Number of replications of the file.
    :param buffersize: Size of upload buffer.

    """
    self._logger.info('Writing to %s.', hdfs_path)
    res_1 = self._create_1(
      hdfs_path,
      overwrite=overwrite,
      permission=permission,
      blocksize=blocksize,
      replication=replication,
      buffersize=buffersize,
    )
    res_2 = rq.put(res_1.headers['location'], data=data)
    if not res_2:
      _on_error(res_2)

  def append(self, hdfs_path, data, buffersize=None):
    """Append to an existing file on HDFS.

    :param hdfs_path: Path to file on HDFS. This file must exist.
    :param data: Contents to be appended. See :meth:`write` for more details.
    :param buffersize: Size of upload buffer.

    """
    self._logger.info('Appending to %s.', hdfs_path)
    res_1 = self._append_1(
      hdfs_path,
      buffersize=buffersize,
    )
    res_2 = rq.post(res_1.headers['location'], data=data)
    if not res_2:
      _on_error(res_2)

  def upload(self, hdfs_path, local_path, overwrite=False, **kwargs):
    """Upload a file or directory to HDFS.

    :param hdfs_path: Target HDFS path. Note that unlike the :meth:`download`
      method, this cannot point to an existing directory.
    :param hdfs_path: Local path to file.
    :param overwrite: Overwrite any existing file or directory.
    :param kwargs: Keyword arguments forwarded to :meth:`write`.

    """
    self._logger.info('Uploading %s to %s.', local_path, hdfs_path)
    if not osp.exists(local_path):
      raise HdfsError('No file found at %r.', local_path)
    elif osp.isdir(local_path):
      raise HdfsError('%r is a directory, cannot upload.', local_path)
    with open(local_path, 'rb') as reader:
      self.write(hdfs_path, reader, overwrite=overwrite, **kwargs)

  def read(self, hdfs_path, offset=0, length=None, buffer_size=None,
    chunk_size=1024, buffer_char=None):
    """Read file. Returns a generator.

    :param hdfs_path: HDFS path.
    :param offset: Starting byte position.
    :param length: Number of bytes to be processed. `None` will read the entire
      file.
    :param buffer_size: Size of the buffer in bytes used for transferring the
      data. Defaults the the value set in the HDFS configuration.
    :param chunk_size: Interval in bytes at which the generator will yield.
    :param buffer_char: Character by which to buffer the file instead of
      yielding every `chunk_size` bytes. Note that this can cause the entire
      file to be yielded at once if the character is not appropriate.

    If only reading part of a file, don't forget to close the connection by
    terminating the generator by using its `close` method.

    """
    self._logger.info('Reading file %s.', hdfs_path)
    res = self._open(
      hdfs_path,
      offset=offset,
      length=length,
      buffersize=buffer_size
    )
    def reader():
      """Generator that also terminates the connection when closed."""
      try:
        if not buffer_char:
          for chunk in res.iter_content(chunk_size):
            yield chunk
        else:
          buf = ''
          for chunk in res.iter_content(chunk_size):
            buf += chunk
            splits = buf.split(buffer_char)
            for part in splits[:-1]:
              yield part
            buf = splits[-1]
          yield buf
      except GeneratorExit:
        pass
      finally:
        res.close()
    return reader()

  def download(self, hdfs_path, local_path, overwrite=False, n_threads=-1,
    **kwargs):
    """Download a (potentially distributed) file from HDFS and save it locally.
    This method returns the local path corresponding to the downloaded file or
    directory.

    :param hdfs_path: Path on HDFS of the file to download.
    :param local_path: Local path.
    :param overwrite: Overwrite any existing file or directory.
    :param n_threads: Number of threads to use for parallel downloading of
      part-files. A value of `None` or `1` indicates that parallelization won't
      be used; `-1` uses as many threads as there are part-files.
    :param \*\*kwargs: Keyword arguments forwarded to :meth:`read`.

    """
    hdfs_path = hdfs_path.rstrip(posixpath.sep)
    if osp.isdir(local_path):
      dst = osp.join(local_path, posixpath.basename(hdfs_path))
    else:
      local_dir = osp.dirname(local_path) or '.'
      if osp.isdir(local_dir):
        dst = local_path
      else:
        # fail early
        raise HdfsError('Parent directory %s does not exist', local_dir)

    def _download(paths):
      """Download and atomic swap."""
      _hdfs_path, _local_path = paths
      if osp.isfile(_local_path) and not overwrite:
        raise HdfsError('A local file already exists at %s.', _local_path)
      else:
        with temppath() as tpath:
          os.mkdir(tpath)
          _temp_path = osp.join(tpath, posixpath.basename(_hdfs_path))
          # ensure temp filename is the same as the source name to ensure
          # consistency with the `mv` behavior below (hence creating the
          # seemingly superfluous temp directory)
          self._logger.debug('Downloading %s to %s.', _hdfs_path, _temp_path)
          with open(_temp_path, 'wb') as writer:
            for chunk in self.read(_hdfs_path, **kwargs):
              writer.write(chunk)
          self._logger.debug(
            'Download of %s to %s complete. Moving it to %s.',
            _hdfs_path, _temp_path, _local_path
          )
          move(_temp_path, _local_path) # consistent with `mv` behavior
        self._logger.info('Downloaded %s to %s.', _hdfs_path, _local_path)

    def _delayed_download(indexed_paths):
      """Download and atomic swap, with delay to avoid replay errors."""
      file_n, paths = indexed_paths
      # Sleep some milliseconds so that authentication time stamps are not same
<<<<<<< HEAD
      time.sleep(0.01 * file_n)
=======
      time.sleep(0.05 * file_ndx)
>>>>>>> c26cdd0e
      _download(paths)

    status = self.status(hdfs_path)
    if status['type'] == 'FILE':
      self._logger.debug(
        '%s is a non-partitioned file.', hdfs_path
      )
      if osp.isdir(local_path):
        local_path = osp.join(local_path, posixpath.basename(hdfs_path))
      _download((hdfs_path, local_path))
    else:
      self._logger.debug(
        '%s is a directory.', hdfs_path
      )
      parts = sorted(self.parts(hdfs_path))
      if osp.exists(local_path) and not osp.isdir(local_path):
        # remote path is a distributed file but we are writing to a single file
        raise HdfsError('Local path %r is not a directory.', local_path)
        # fail now instead of after the download
      else:
        # remote path is a distributed file and we are writing to a directory
        with temppath() as tpath:
          _temp_dir_path = osp.join(tpath, posixpath.basename(hdfs_path))
          os.makedirs(_temp_dir_path)
          # similarly to above, we add an extra directory to ensure that the
          # final name is consistent with the source (guaranteeing expected
          # behavior of the `move` function below)
          part_paths = [(_hdfs_path, _temp_dir_path) for _hdfs_path in parts]
          if n_threads == -1:
            n_threads = len(part_paths)
          else:
            n_threads = min(len(part_paths), n_threads or 0)
            # min(None, ...) returns None
          if n_threads > 1:
            self._logger.debug(
              'Starting parallel download using %s threads.', n_threads
            )
            p = ThreadPool(n_threads)
            p.map(_delayed_download, enumerate(part_paths))
          else:
            self._logger.debug('Starting synchronous download.')
            map(_download, part_paths)
            # maps, comprehensions, nothin' on you
          move(_temp_dir_path, local_path) # consistent with `mv` behavior
          self._logger.debug(
            'Moved %s to %s.', _temp_dir_path, local_path
          )
    return dst

  def delete(self, hdfs_path, recursive=False):
    """Remove a file or directory from HDFS.

    :param hdfs_path: HDFS path.
    :param recursive: Recursively delete files and directories. By default,
      this method will raise :class:`~hdfs.util.HdfsError` if trying to delete
      a non-empty directory.

    """
    self._logger.info('Deleting %s%s.', hdfs_path, ' [R]' if recursive else '')
    res = self._delete(hdfs_path, recursive=recursive)
    if not res.json()['boolean']:
      raise HdfsError('Remote path %r not found.', hdfs_path)

  def rename(self, hdfs_src_path, hdfs_dst_path):
    """Move a file or folder.

    :param hdfs_src_path: Source path.
    :param hdfs_dst_path: Destination path. If the path already exists and is
      a directory, the source will be moved into it. If the path exists and is
      a file, this method will raise :class:`~hdfs.util.HdfsError`.

    """
    self._logger.info('Renaming %s to %s.', hdfs_src_path, hdfs_dst_path)
    hdfs_dst_path = self.resolve(hdfs_dst_path)
    res = self._rename(hdfs_src_path, destination=hdfs_dst_path)
    if not res.json()['boolean']:
      raise HdfsError('Remote path %r not found.', hdfs_src_path)

  def walk(self, hdfs_path, depth=0):
    """Depth-first walk of remote folder statuses.

    :param hdfs_path: Starting path.
    :param depth: Maximum depth to explore. Specify `-1` for no limit.

    This method returns a generator yielding tuples `(path, status)`
    where `path` is the absolute path to the current file or directory, and
    `status` is a JSON FileStatus_ object.

    """
    hdfs_path = self.resolve(hdfs_path)
    def _walk(dir_path, dir_status, depth):
      """Recursion helper."""
      yield dir_path, dir_status
      if depth != 0:
        statuses = self._list_status(dir_path).json()['FileStatuses']
        for status in statuses['FileStatus']:
          path = osp.join(dir_path, status['pathSuffix'])
          if status['type'] == 'FILE':
            yield path, status
          else: # directory
            for a in _walk(path, status, depth - 1):
              yield a
    status = self.status(hdfs_path)
    if status['type'] == 'FILE':
      yield hdfs_path, status
    else:
      for a in _walk(hdfs_path, status, depth):
        yield a

  # Class loaders

  @classmethod
  def _from_options(cls, class_name, options):
    """Load client from options.

    :param class_name: Client class name. Pass `None` for the base
      :class:`Client` class.
    :param options: Options dictionary.

    """
    class_name = class_name or 'Client'
    try:
      return cls.__registry__[class_name](**options)
    except KeyError:
      raise HdfsError('Unknown client class: %r', class_name)
    except TypeError:
      raise HdfsError('Invalid options: %r', options)

  @classmethod
  def from_alias(cls, alias=None, path=None):
    """Load client associated with configuration alias.

    :param alias: Alias name.
    :param path: Path to configuration file. Defaults to `.hdfsrc` in the
      current user's home directory.

    """
    path = path or osp.expanduser('~/.hdfsrc')
    options = Config(path).get_alias(alias)
    return cls._from_options(options.pop('client', None), options)


# Custom client classes
# ---------------------

class InsecureClient(Client):

  """HDFS web client to use when security is off.

  :param url: Hostname or IP address of HDFS namenode, prefixed with protocol,
    followed by WebHDFS port on namenode
  :param user: User default. Defaults to the current user's (as determined by
    `whoami`).
  :param proxy: User to proxy as.
  :param root: Root path. Used to allow relative path parameters. Default to
    `user`'s home directory on HDFS.

  """

  def __init__(self, url, user=None, proxy=None, root=None):
    user = user or getuser()
    super(InsecureClient, self).__init__(
      url,
      params={'user.name': user},
      proxy=proxy,
      root=root or '/user/%s/' % (user, ),
    )


class TokenClient(Client):

  """HDFS web client using Hadoop token delegation security.

  :param url: Hostname or IP address of HDFS namenode, prefixed with protocol,
    followed by WebHDFS port on namenode
  :param token: Hadoop delegation token.
  :param proxy: User to proxy as.
  :param root: Root path. Used to allow relative path parameters.

  """

  def __init__(self, url, token, proxy=None, root=None):
    super(TokenClient, self).__init__(
      url=url,
      params={'delegation': token},
      proxy=proxy,
      root=root,
    )<|MERGE_RESOLUTION|>--- conflicted
+++ resolved
@@ -473,11 +473,7 @@
       """Download and atomic swap, with delay to avoid replay errors."""
       file_n, paths = indexed_paths
       # Sleep some milliseconds so that authentication time stamps are not same
-<<<<<<< HEAD
-      time.sleep(0.01 * file_n)
-=======
-      time.sleep(0.05 * file_ndx)
->>>>>>> c26cdd0e
+      time.sleep(0.05 * file_n)
       _download(paths)
 
     status = self.status(hdfs_path)
