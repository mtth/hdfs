#!/usr/bin/env python
# encoding: utf-8

"""Dataframe: an HdfsCLI extension for reading and writing `pandas` dataframes.
Dataframes can be read and written into HDFS files stored in one of two formats:
either Avro or CSV (comma separated values, though other separators such as TAB
also commonly used).

This extension requires the presence of `pandas` and `numpy` libraries.  For 
reading Avro files, the `fastavro` library is necessary.  This extension
supports downloading multiple HDFS part files in parallel.

"""

from __future__ import absolute_import
from ..client import Client
from ..util import HdfsError

import time
import os
import posixpath
import sys
import operator
import tempfile
import io
import subprocess
import shutil
<<<<<<< HEAD
from itertools import chain
=======
import math
>>>>>>> 0ce29587

import gzip
import avro

from multiprocessing.pool import ThreadPool
import logging
logger = logging.getLogger(__name__)

try:
  import pandas as pd
  import numpy as np
except ImportError:
  raise ImportError('pandas and numpy libraries needed for dataframe extension')

def gzip_compress(uncompressed):
  """Utility function that compresses its input using gzip.

  :param uncompressed: String to compress.

  """

  compressed = io.BytesIO()
  with gzip.GzipFile(fileobj=compressed, mode='w') as f:
    f.write(uncompressed)
  return compressed.getvalue()

def gzip_decompress(compressed):
  """Utility function that decompresses its gzipped-input.

  :param compressed: Bytes to uncompress.

  """

  # zcat substantially faster than built-in gzip library
  p = subprocess.Popen(
      ['zcat'], stdin=subprocess.PIPE, stdout=subprocess.PIPE)
  out, _ = p.communicate(compressed)

  return out

def convert_dtype(dtype):
  """Utility function to convert `numpy` datatypes to their Avro equivalents.

  """

  if np.issubdtype(dtype, np.floating):
    return 'float'
  elif np.issubdtype(dtype, np.integer) \
      or np.issubdtype(dtype, np.unsignedinteger):
    return 'int'
  elif np.issubdtype(dtype, np.character):
    return 'string'
  elif np.issubdtype(dtype, np.bool_):
    return 'boolean'
  else:
    raise HdfsError('Dont know Avro equivalent of type %r.', dtype)


def read_df(client, hdfs_path, format, use_gzip = False, sep = '\t', 
  index_cols = None, num_threads = None, local_dir = None, overwrite=False):
  """Function to read in pandas `DataFrame` from a remote HDFS file.

  :param client: :class:`hdfs.client.Client` instance.
  :param hdfs_path: Remote path.
  :param format: Indicates format of remote file, currently either `'avro'` 
    or `'csv'`.
  :param use_gzip: Whether remote file is gzip-compressed or not.  Only 
    available for `'csv'` format.
  :param sep: Separator to use for `'csv'` file format.
  :param index_cols: Which columns of remote file should be made index columns
    of `pandas` dataframe.  If set to `None`, `pandas` will create a row
    number index.
  :param num_threads: Number of threads to use for parallel downloading of 
    part-files. A value of `None` or `1` indicates that parallelization won't
    be used; `-1` uses as many threads as there are part-files.
  :param local_dir: Local directory in which to save downloaded files. If 
    set to `None`, a temporary directory will be used.  Otherwise, if remote
    files already exist in the local directory and are older than downloaded
    version, they will not be downloaded again.

  E.g.:

  .. code-block:: python

    df = read_df(client, '/tmp/data.tsv', 'csv', num_threads=-1)

  """

  is_temp_dir = False

  try:
    if local_dir is None:
      local_dir = tempfile.mkdtemp()
      logger.info('local_dir not specified, using %r.', local_dir)

    if format == 'csv':
      logger.info('Loading %r CSV formatted data from %r', 
        'compressed' if use_gzip else 'uncompressed',
        hdfs_path)

      if sep is None:
        raise HdfsError('sep parameter must not be None for CSV reading.')

      def _process_function(data_files):
          # Loads downloaded csv files and return a pandas dataframe

          PIG_CSV_HEADER = '.pig_header'
          hdfs_header_file = posixpath.join(hdfs_path, PIG_CSV_HEADER)
          header_file = client.download(hdfs_header_file, local_dir,
            overwrite=overwrite)[0]
          
          merged_files = io.BytesIO()
          with open(header_file, 'r') as f:
            merged_files.write(f.read())

          for filename in data_files:
            s = time.time()
            with open(filename, 'rb') as f:
              contents = f.read()
              if use_gzip:
                contents = gzip_decompress(contents)
              merged_files.write(contents)
            delay = time.time() - s
            logger.info('Loaded %s in %0.3fs', filename, delay)

          merged_files.seek(0)

          logger.info("Loading dataframe")

          df = pd.io.parsers.read_csv(merged_files, sep=sep)
          if index_cols is not None:
            df = df.set_index(index_cols)

          merged_files.close()

          return df

    elif format == 'avro':
      logger.info('Loading Avro formatted data from %r', hdfs_path)
      if use_gzip:
        raise HdfsError('Cannot use gzip compression with Avro format.')
      process_function  = _process_avro

      def _process_function(data_files):
        # Loads downloaded avro files and returns a pandas dataframe

        try:
          import fastavro
        except ImportError:
          raise HdfsError('Need to have fastavro library installed ' + 
                          'in order to dataframes from Avro files.')

        open_files = []
        try:
          for f in data_files:
            logger.info("Opening %s", f)
            open_files.append( open(f,'rb') )

          reader_chain = chain(*[fastavro.reader(f) for f in open_files])
          df = pd.DataFrame.from_records(reader_chain, index=index_cols)

        finally:
          for f in open_files: 
            f.close()

        return df

    else:
      raise ValueError('Unknown data format %s' % (format,) )


    t = time.time()

    data_files = client.download(hdfs_path, local_dir, num_threads=num_threads, 
      overwrite=overwrite)

    if not data_files:
      raise HdfsError('No data files found')

    df = _process_function(data_files)

    logger.info('Done in %0.3f', time.time() - t)
    
  finally:
    if is_temp_dir:
      shutil.rmtree(local_dir)

  return df


def write_df(df, client, hdfs_path, format, use_gzip = False, sep = '\t', 
  overwrite = False, num_parts = 1):
  """Function to write a pandas `DataFrame` to a remote HDFS file.

  :param df: `pandas` dataframe object to write.
  :param client: :class:`hdfs.client.Client` instance.
  :param hdfs_path: Remote path.
  :param format: Indicates format of remote file, currently either `'avro'` 
    or `'csv'`.
  :param use_gzip: Whether remote file is gzip-compressed or not.  Only 
    available for `'csv'` format.
  :param sep: Separator to use for `'csv'` file format.
  :param overwrite: Whether to overwrite files on HDFS if they exist.
  :param num_parts: Indicates into how many part-files to split the dataframe.

  E.g.:

  .. code-block:: python

    df = pd.DataFrame.from_records(
        [{'A' :  1, 'B' :  2},
         {'A' : 11, 'B' : 23}])
    write_df(df, client, '/tmp/data.tsv', 'csv')

  """


  if format == 'csv':

    # Only include index columns in the CSV output if they do not seem to be a
    # row-id automatically added by `pandas` (resulting in a single,
    # unnamed index column)
    csv_use_index = len(df.index.names) > 1 or df.index.names[0] is not None

    def _process_function(df):
      r = df.to_csv(sep=sep, header=False, index=csv_use_index)
      if use_gzip:
        r = gzip_compress(r)
      return r

    def _finish_function(df):
      header = df[0:0].to_csv(sep=sep, header=True, index=csv_use_index).strip()
      header_hdfs_filename = posixpath.join(hdfs_path, '.pig_header')
      client.write(header_hdfs_filename, header + "\n", overwrite=True)

    logger.info('Writing CSV formatted data to %s', hdfs_path)


  elif format == 'avro':

    if use_gzip:
      raise HdfsError('Cannot use gzip compression with Avro format.')

    def _process_function(df):

      fields_str = [
          '{"name": "%s", "type": "%s"}' % (fldname, convert_dtype(dtype)) 
          for fldname, dtype in zip(df.columns, df.dtypes)]
      schema_str = """\
    { "type": "record",
      "name": "dfrecord",
      "fields": [
      """ + ",\n".join(fields_str) + """
      ]
    }"""

      schema = avro.schema.parse(schema_str)

      # Create a 'record' (datum) writer
      rec_writer  = avro.io.DatumWriter(schema)

      out_buffer  = io.BytesIO()
      # Create a 'data file' (avro file) writer
      avro_writer = avro.datafile.DataFileWriter(
          out_buffer,
          rec_writer,
          writers_schema = schema)

      for r in df.to_dict(outtype='records'):
        avro_writer.append(r)

      avro_writer.flush() 
      r = out_buffer.getvalue()
      avro_writer.close() 
      return r

    def _finish_function(df):
      pass

    logger.info('Writing Avro formatted data to %r', hdfs_path)

  else:
    raise ValueError('Unkown data format %r.' % (format,) )

  t = time.time()

  try:
    client.status(hdfs_path)
    if overwrite:
      client.delete(hdfs_path, recursive=True)
    else:
      raise HdfsError('%r already exists.', hdfs_path)
  except HdfsError:
    pass

  num_rows = len(df)
  rows_per_part = int(math.ceil(num_rows / float(num_parts)))
  for part_num, start_ndx in enumerate(range(0, num_rows, rows_per_part)):
    end_ndx = min(start_ndx + rows_per_part, num_rows)
    client.write(
        posixpath.join(hdfs_path, 'part-r-%05d' % part_num), 
        _process_function(df.iloc[start_ndx:end_ndx]), 
        overwrite=False)

  _finish_function(df)

  logger.info('Done in %0.3f', time.time() - t)
  
  return df
<|MERGE_RESOLUTION|>--- conflicted
+++ resolved
@@ -25,11 +25,8 @@
 import io
 import subprocess
 import shutil
-<<<<<<< HEAD
 from itertools import chain
-=======
 import math
->>>>>>> 0ce29587
 
 import gzip
 import avro
